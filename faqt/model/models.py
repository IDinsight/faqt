--- conflicted
+++ resolved
@@ -5,11 +5,7 @@
 
 class FAQScorer:
     """
-<<<<<<< HEAD
-    Allows fitting FAQs and scoring new messages against it
-=======
     Allows setting reference FAQs and scoring new messages against it
->>>>>>> 78a006ed
 
     Parameters
     ----------
@@ -34,47 +30,23 @@
 
         Optional parameter. If None (or None equivalent), we assume not no guiding tags'
 
-<<<<<<< HEAD
-    n_top_matches: int, optional
-        The maximum number of matches to return. Should be provided to either
-        the constructor (here) or when calling the `.score` method
-=======
     n_top_matches: int
         The maximum number of matches to return.
->>>>>>> 78a006ed
 
     scoring_function: Callable[List[Array], Array[1d]] -> float, optional
         A function that takes a list of word vectors (incoming message) as the first
         argument and a vector (tag) as the second argument and returns a similarity
         score as a scalar float.
-<<<<<<< HEAD
-        - If not provided, used the `scoring_function.cs_nearest_k_percent_average`
-        function.
-        - If `None`, then it must be provided when calling the `score` method.
-
-=======
->>>>>>> 78a006ed
         Note: Additional arguments can be passed through `scoring_func_kwargs`
 
     **scoring_func_kwargs: dict, optional
         Additional arguments to be passed to the `scoring_function`.
-<<<<<<< HEAD
-        These can also be provided when calling the `.score` method
-
-=======
->>>>>>> 78a006ed
 
     Notes
     -----
     * w2v binary must contain prenormalized vectors. This is to reduce operations
       needed when calculating distance. See script in `faqt.scripts` to prenormalize
       your vectors.
-<<<<<<< HEAD
-    * The following parameters must be passed either in the constructor (here) or in
-      the `.score()` method: `n_top_matches`, `scoring_function`,
-      `**scoring_func_kwargs`.
-=======
->>>>>>> 78a006ed
     """
 
     def __init__(
@@ -83,11 +55,7 @@
         glossary=None,
         hunspell=None,
         tags_guiding_typos=None,
-<<<<<<< HEAD
-        n_top_matches=None,
-=======
         n_top_matches=3,
->>>>>>> 78a006ed
         scoring_function=cs_nearest_k_percent_average,
         **scoring_func_kwargs
     ):
@@ -99,15 +67,9 @@
         if tags_guiding_typos is None:
             tags_guiding_typos = {}
 
-<<<<<<< HEAD
-        self.glossary = glossary
-        self.hunspell = hunspell
-        self.tags_guiding_typos = tags_guiding_typos
-=======
         self.glossary = glossary.copy()
         self.hunspell = hunspell
         self.tags_guiding_typos = tags_guiding_typos.copy()
->>>>>>> 78a006ed
         self.n_top_matches = n_top_matches
         self.scoring_function = scoring_function
         self.scoring_func_kwargs = scoring_func_kwargs
@@ -140,23 +102,13 @@
             tags_guiding_typos_wv=self.tags_guiding_typos_wv,
             return_spellcorrected_text=True,
         )
-<<<<<<< HEAD
-
-    def fit(self, faqs):
-        """
-        Fit FAQs
+
+    def set_tags(self, faqs):
+        """
+        Set the FAQs that messages should be matched against
 
         #TODO: Define FAQ type and check that object is FAQ-like.
 
-=======
-
-    def set_tags(self, faqs):
-        """
-        Set the FAQs that messages should be matched against
-
-        #TODO: Define FAQ type and check that object is FAQ-like.
-
->>>>>>> 78a006ed
         Parameters
         ----------
         faqs: List[FAQ]
@@ -164,12 +116,7 @@
 
         Returns
         -------
-<<<<<<< HEAD
-        Fitted FAQScorer
-
-=======
         FAQScorer
->>>>>>> 78a006ed
         """
         for faq in faqs:
             faq.faq_tags_wvs = {
@@ -179,13 +126,7 @@
 
         return self
 
-<<<<<<< HEAD
-    def score(
-        self, message, n_top_matches=None, scoring_function=None, **scoring_func_kwargs
-    ):
-=======
     def score(self, message):
->>>>>>> 78a006ed
         """
         Scores a gives message and returns matches from FAQs.
 
@@ -195,40 +136,6 @@
             pre-processed input message as a list of tokens.
             See `faqt.preprocessing` for preprocessing functions
 
-<<<<<<< HEAD
-        n_top_matches: int, optional
-            The maximum number of matches to return. Should be provided to either
-            the constructor or when calling the `.score` (here) method
-
-        scoring_function: Callable[List[Array], Array[1d]] -> float, optional
-            A function that takes a list of word vectors (incoming message) as the first
-            argument and a vector (tag) as the second argument and returns a similarity
-            score as a scalar float.
-            - If `None`, use the `scoring_function` passed in the contructor.
-            - If `None` and no `scoring_function` passed in contstructor, raise an
-              exception.
-
-            Note: Additional arguments can be passed through `scoring_func_kwargs`
-
-        **scoring_func_kwargs: dict, optional
-            Additional arguments to be passed to the `scoring_function`.
-            These can also be provided when calling the `.score` method
-            Returns
-            -------
-            Tuple[List[Tuple[Str, Str]], Dict, List[Str]]
-                First item is a list of (FAQ id, FAQ content) tuples. This will have a max
-                size of `n_top_matches`
-                Second item is a Dictionary that shows the scores for each of the FAQs
-                Third item is the spell corrected tokens for `message`.
-        """
-        if not hasattr(self, "faqs"):
-            raise RuntimeError(
-                "Model has not been fit. Please run .fit() method before .score"
-            )
-        scoring_function = self._get_updated_scoring_func(scoring_function)
-        scoring_func_kwargs = self._get_updated_scoring_func_args(**scoring_func_kwargs)
-        n_top_matches = self._get_n_top_matches(n_top_matches)
-=======
         Returns
         -------
         Tuple[List[Tuple[Str, Str]], Dict, List[Str]]
@@ -247,7 +154,6 @@
         scoring_function = self.scoring_function
         scoring_func_kwargs = self.scoring_func_kwargs
         n_top_matches = self.n_top_matches
->>>>>>> 78a006ed
 
         top_matches_list = []
         scoring = {}
